--- conflicted
+++ resolved
@@ -10,19 +10,6 @@
 import sbt._
 import org.fusesource.scalate.TemplateEngine
 import Keys._
-<<<<<<< HEAD
-import scala.collection.mutable
-=======
-import java.io.BufferedInputStream
-import java.io.BufferedOutputStream
-import java.io.FileInputStream
-import java.io.FileOutputStream
-import java.io.InputStream
-import java.util.zip.Deflater
-import java.util.zip.GZIPOutputStream
-import org.kamranzafar.jtar.TarOutputStream
-import org.kamranzafar.jtar.TarEntry
->>>>>>> 90236278
 
 /**
  * Plugin for packaging projects
@@ -59,16 +46,9 @@
   val packMakeTemplate = settingKey[String]("template file for bash scripts - defaults to pack's out-of-the-box template for make")
 
   val packUpdateReports = taskKey[Seq[(sbt.UpdateReport, ProjectRef)]]("only for retrieving dependent module names")
-<<<<<<< HEAD
-  val packMain = settingKey[Map[String, String]]("prog_name -> main class table")
-=======
-  val packArchive = TaskKey[File]("pack-archive", "create a tar.gz archive of the distributable package")
-  val packArchiveArtifact = SettingKey[Artifact]("tar.gz archive artifact")
-  val packArchivePrefix = SettingKey[String]("prefix of (prefix)-(version).tar.gz archive file name")
   val packMain = TaskKey[Map[String, String]]("prog_name -> main class table")
   val packMainDiscovered = TaskKey[Map[String, String]]("discovered prog_name -> main class table")
   val packAllMainDiscovered = TaskKey[Map[String, String]]("all discovered prog_name -> main class table")
->>>>>>> 90236278
   val packExclude = SettingKey[Seq[String]]("pack-exclude", "specify projects to exclude when packaging")
   val packAllClasspaths = TaskKey[Seq[(Classpath, ProjectRef)]]("pack-all-classpaths")
   val packLibJars = TaskKey[Seq[(File, ProjectRef)]]("pack-lib-jars")
@@ -312,21 +292,11 @@
       out.log.info("done.")
       distDir
     }
-<<<<<<< HEAD
   ) ++ packArchiveSettings
-=======
-  )
 
   lazy val packAutoSettings = packSettings :+ (
     packMain := packAllMainDiscovered.value
   )
-
-
-  def publishPackArchive : SettingsDefinition = {
-    val pkgd = packagedArtifacts := packagedArtifacts.value updated (packArchiveArtifact.value, packArchive.value)
-    Seq( artifacts += packArchiveArtifact.value, pkgd )
-  }
->>>>>>> 90236278
 
 
   private def getFromAllProjects[T](targetTask: TaskKey[T])(currentProject: ProjectRef, structure: BuildStructure): Task[Seq[(T, ProjectRef)]] =
