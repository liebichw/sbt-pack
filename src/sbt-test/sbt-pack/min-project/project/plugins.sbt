--- conflicted
+++ resolved
@@ -1,7 +1 @@
-<<<<<<< HEAD
 addSbtPlugin("org.xerial.sbt" % "sbt-pack" % "0.3.2-SNAPSHOT")
-=======
-addSbtPlugin("org.xerial.sbt" % "sbt-pack" % "0.3.1")
->>>>>>> 1d309969
-
-
